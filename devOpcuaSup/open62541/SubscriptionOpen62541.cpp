/*************************************************************************\
* Copyright (c) 2018-2019 ITER Organization.
* This module is distributed subject to a Software License Agreement found
* in file LICENSE that is included with this distribution.
\*************************************************************************/

/*
 *  Author: Dirk Zimoch <dirk.zimoch@psi.ch>
 *
 *  based on the UaSdk implementation by Ralph Lange <ralph.lange@gmx.de>
 */

 // Avoid problems on Windows (macros min, max clash with numeric_limits<>)
#ifdef _WIN32
#  define NOMINMAX
#endif

#include <iostream>
#include <string>
#include <map>

#include <open62541/client_subscriptions.h>

#include <errlog.h>

#define epicsExportSharedSymbols
#include "SubscriptionOpen62541.h"
#include "ItemOpen62541.h"
#include "DataElementOpen62541.h"
#include "devOpcua.h"

namespace DevOpcua {

std::map<std::string, SubscriptionOpen62541*> SubscriptionOpen62541::subscriptions;

SubscriptionOpen62541::SubscriptionOpen62541 (const std::string &name, SessionOpen62541 &session,
                                      const double publishingInterval, const epicsUInt8 priority,
                                      const int debug)
    : Subscription(name, debug)
//    , puasubscription(nullptr)
    , session(session)
    //TODO: add runtime support for subscription enable/disable
    , requestedSettings(UA_CreateSubscriptionRequest_default())
    , enable(true)
{
    // keep the default timeout
    double deftimeout = requestedSettings.requestedPublishingInterval * requestedSettings.requestedLifetimeCount;
    subscriptionSettings.revisedPublishingInterval = requestedSettings.requestedPublishingInterval = publishingInterval;
    subscriptionSettings.revisedLifetimeCount = requestedSettings.requestedLifetimeCount = static_cast<UA_UInt32>(deftimeout / publishingInterval);
    requestedSettings.priority = priority;

    subscriptions[name] = this;
    session.subscriptions[name] = this;
}

void
SubscriptionOpen62541::show (int level) const
{
    std::cout << "subscription=" << name
              << " session="     << session.getName()
              << " interval="    << subscriptionSettings.revisedPublishingInterval
              << "("             << requestedSettings.requestedPublishingInterval  << ")"
              << " prio="        << static_cast<int>(requestedSettings.priority)
              << " enable="    "?" // << (puasubscription ? (puasubscription->publishingEnabled() ? "y" : "n") : "?")
              << "(" << (enable ? "Y" : "N") << ")"
              << " debug=" << debug
              << " items=" << items.size()
              << std::endl;

    if (level >= 1) {
        for (auto &it : items) {
            it->show(level-1);
        }
    }
}

SubscriptionOpen62541 &
SubscriptionOpen62541::findSubscription (const std::string &name)
{
    auto it = subscriptions.find(name);
    if (it == subscriptions.end()) {
        throw std::runtime_error("no such subscription");
    }
    return *(it->second);
}

bool
SubscriptionOpen62541::subscriptionExists (const std::string &name)
{
    auto it = subscriptions.find(name);
    return !(it == subscriptions.end());
}

void
SubscriptionOpen62541::showAll (int level)
{
    std::cout << "OPC UA: "
              << subscriptions.size() << " subscription(s) configured"
              << std::endl;
    if (level >= 1) {
        for (auto &it : subscriptions) {
            it.second->show(level-1);
        }
    }
}

Session &
SubscriptionOpen62541::getSession () const
{
    return static_cast<Session &>(session);
}


SessionOpen62541 &
SubscriptionOpen62541::getSessionOpen62541 () const
{
    return session;
}

void
SubscriptionOpen62541::create ()
{
    errlogPrintf("SubscriptionOpen62541::create %s on session %s\n", name.c_str(), session.getName().c_str());

    subscriptionSettings = UA_Client_Subscriptions_create(session.client,
        requestedSettings, this, [] (UA_Client *client, UA_UInt32 subscriptionId,
            void *context, UA_StatusChangeNotification *notification) {
                static_cast<SubscriptionOpen62541*>(context)->
                    subscriptionStatusChanged(subscriptionId, notification->status);
            }, NULL);
    if (subscriptionSettings.responseHeader.serviceResult != UA_STATUSCODE_GOOD) {
        errlogPrintf("OPC UA subscription %s: createSubscription on session %s failed (%s)\n",
                    name.c_str(), session.getName().c_str(),
                    UA_StatusCode_name(subscriptionSettings.responseHeader.serviceResult));
    } else {
        if (debug)
            errlogPrintf("OPC UA subscription %s on session %s created (%s)\n",
                    name.c_str(), session.getName().c_str(),
                    UA_StatusCode_name(subscriptionSettings.responseHeader.serviceResult));
    }
}

static void UA_dataChange(UA_Client *client, UA_UInt32 subId, void *subContext,
                         UA_UInt32 monId, void *monContext, UA_DataValue *value)
{
    errlogPrintf("data changed subId=%u subContext=%p, monId=%u, monContext=%p, value at %p\n",
        subId, subContext, monId, monContext, value);
}

void
SubscriptionOpen62541::addMonitoredItems ()
{
<<<<<<< HEAD
=======
    UA_StatusCode status = UA_STATUSCODE_BADUNEXPECTEDERROR;
//    ServiceSettings serviceSettings;
>>>>>>> 4eb7167d
    UA_UInt32 i;
    UA_MonitoredItemCreateRequest monitoredItemCreateRequest;
    UA_MonitoredItemCreateResult monitoredItemCreateResult;

    errlogPrintf("SubscriptionOpen62541::addMonitoredItems [%zu]\n", items.size());

    if (items.size()) {
        i = 0;
        for (auto &it : items) {
            UA_MonitoredItemCreateRequest_init(&monitoredItemCreateRequest);
            monitoredItemCreateRequest.itemToMonitor.nodeId = it->getNodeId();
            monitoredItemCreateRequest.itemToMonitor.attributeId = UA_ATTRIBUTEID_VALUE;
            monitoredItemCreateRequest.monitoringMode = UA_MONITORINGMODE_REPORTING;
            monitoredItemCreateRequest.requestedParameters.clientHandle = i;
            monitoredItemCreateRequest.requestedParameters.samplingInterval = it->linkinfo.samplingInterval;
            monitoredItemCreateRequest.requestedParameters.queueSize = it->linkinfo.queueSize;
            monitoredItemCreateRequest.requestedParameters.discardOldest = it->linkinfo.discardOldest;

            monitoredItemCreateResult = UA_Client_MonitoredItems_createDataChange(
                session.client, subscriptionSettings.subscriptionId, UA_TIMESTAMPSTORETURN_BOTH,
                monitoredItemCreateRequest,
                nullptr, UA_dataChange, nullptr);

            if (monitoredItemCreateResult.statusCode == UA_STATUSCODE_GOOD) {
                items[i]->setRevisedSamplingInterval(monitoredItemCreateResult.revisedSamplingInterval);
                items[i]->setRevisedQueueSize(monitoredItemCreateResult.revisedQueueSize);
            }
            if (debug >= 5) {
                if (monitoredItemCreateResult.statusCode == UA_STATUSCODE_GOOD)
                    std::cout << "** Monitored item " << monitoredItemCreateRequest.itemToMonitor.nodeId
                              << " succeeded with id " << monitoredItemCreateResult.monitoredItemId
                              << " revised sampling interval " << monitoredItemCreateResult.revisedSamplingInterval
                              << " revised queue size " << monitoredItemCreateResult.revisedQueueSize
                              << std::endl;
                else
                    std::cout << "** Monitored item " << monitoredItemCreateRequest.itemToMonitor.nodeId
                              << " failed with error "
                              << UA_StatusCode_name(monitoredItemCreateResult.statusCode)
                              << std::endl;
            }
            i++;
        }
        if (debug)
            std::cout << "Subscription " << name << "@" << session.getName()
                      << ": created " << items.size() << " monitored items ("
                      << UA_StatusCode_name(monitoredItemCreateResult.statusCode) << ")" << std::endl;
    }
    errlogPrintf("SubscriptionOpen62541::addMonitoredItems DONE\n");
}

void
SubscriptionOpen62541::clear ()
{
//    puasubscription = nullptr;
}

void
SubscriptionOpen62541::addItemOpen62541 (ItemOpen62541 *item)
{
    items.push_back(item);
}

void
SubscriptionOpen62541::removeItemOpen62541 (ItemOpen62541 *item)
{
    auto it = std::find(items.begin(), items.end(), item);
    if (it != items.end())
        items.erase(it);
}


// callbacks

void
SubscriptionOpen62541::subscriptionInactive(UA_UInt32 subscriptionId)
{
    errlogPrintf("Subscription %s=%u inactive\n",
        name.c_str(), subscriptionId);
}

void
SubscriptionOpen62541::subscriptionStatusChanged (UA_UInt32 subscriptionId,
                                              UA_StatusCode status)
{
    errlogPrintf("Subscription %s=%u status changed to %s\n",
        name.c_str(), subscriptionId, UA_StatusCode_name(status));
}

/*
void
SubscriptionOpen62541::dataChange (UA_UInt32 clientSubscriptionHandle,
                               const UaDataNotifications& dataNotifications,
                               const UaDiagnosticInfos&   diagnosticInfos)
{
    UA_UInt32 i;

    if (debug)
        std::cout << "Subscription " << name.c_str()
                  << "@" << session.getName()
                  << ": (dataChange) getting data for "
                  << dataNotifications.length() << " items" << std::endl;

    for (i = 0; i < dataNotifications.length(); i++) {
        ItemOpen62541 *item = items[dataNotifications[i].ClientHandle];
        if (debug >= 5) {
            std::cout << "** Subscription " << name.c_str()
                      << "@" << session.getName()
                      << ": (dataChange) getting data for item " << dataNotifications[i].ClientHandle
                      << " (" << item->getNodeId().toXmlString().toUtf8();
            if (item->isRegistered() && ! item->linkinfo.identifierIsNumeric)
                std::cout << "/" << item->linkinfo.identifierString;
            std::cout << ")" << std::endl;
        }
        item->setIncomingData(dataNotifications[i].Value, ProcessReason::incomingData);
    }
}
*/

/*
void
SubscriptionOpen62541::newEvents (UA_UInt32 clientSubscriptionHandle,
                              UaEventFieldLists& eventFieldList)
{}
*/

} // namespace DevOpcua<|MERGE_RESOLUTION|>--- conflicted
+++ resolved
@@ -150,11 +150,6 @@
 void
 SubscriptionOpen62541::addMonitoredItems ()
 {
-<<<<<<< HEAD
-=======
-    UA_StatusCode status = UA_STATUSCODE_BADUNEXPECTEDERROR;
-//    ServiceSettings serviceSettings;
->>>>>>> 4eb7167d
     UA_UInt32 i;
     UA_MonitoredItemCreateRequest monitoredItemCreateRequest;
     UA_MonitoredItemCreateResult monitoredItemCreateResult;
