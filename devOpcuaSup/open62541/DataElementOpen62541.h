/*************************************************************************\
* Copyright (c) 2018-2020 ITER Organization.
* This module is distributed subject to a Software License Agreement found
* in file LICENSE that is included with this distribution.
\*************************************************************************/

/*
 *  Author: Dirk Zimoch <dirk.zimoch@psi.ch>
 *
 *  based on the UaSdk implementation by Ralph Lange <ralph.lange@gmx.de>
 */

#ifndef DEVOPCUA_DATAELEMENTOPEN62541_H
#define DEVOPCUA_DATAELEMENTOPEN62541_H

#include <unordered_map>
#include <limits>

#include <open62541/client.h>
#define UA_STATUS_IS_BAD(status) (((status)&0x80000000)!=0)
#define UA_STATUS_IS_UNCERTAIN(status) (((status)&0x40000000)!=0)

#include <errlog.h>

#include "DataElement.h"
#include "devOpcua.h"
#include "RecordConnector.h"
#include "Update.h"
#include "UpdateQueue.h"
#include "ItemOpen62541.h"

namespace DevOpcua {

class ItemOpen62541;

typedef Update<UA_Variant, UA_StatusCode> UpdateOpen62541;

inline const char *epicsTypeString (const epicsInt8 &) { return "epicsInt8"; }
inline const char *epicsTypeString (const epicsUInt8 &) { return "epicsUInt8"; }
inline const char *epicsTypeString (const epicsInt16 &) { return "epicsInt16"; }
inline const char *epicsTypeString (const epicsUInt16 &) { return "epicsUInt16"; }
inline const char *epicsTypeString (const epicsInt32 &) { return "epicsInt32"; }
inline const char *epicsTypeString (const epicsUInt32 &) { return "epicsUInt32"; }
inline const char *epicsTypeString (const epicsInt64 &) { return "epicsInt64"; }
inline const char *epicsTypeString (const epicsUInt64 &) { return "epicsUInt64"; }
inline const char *epicsTypeString (const epicsFloat32 &) { return "epicsFloat32"; }
inline const char *epicsTypeString (const epicsFloat64 &) { return "epicsFloat64"; }
inline const char *epicsTypeString (const char* &) { return "epicsString"; }

inline const char *
variantTypeString (const UA_DataType *type)
{
#ifdef UA_ENABLE_TYPEDESCRIPTION
    if (type->typeName) return type->typeName;
#endif
    switch(type->typeKind) {
        case UA_TYPES_BOOLEAN:         return "UA_Boolean";
        case UA_TYPES_SBYTE:           return "UA_SByte";
        case UA_TYPES_BYTE:            return "UA_Byte";
        case UA_TYPES_INT16:           return "UA_Int16";
        case UA_TYPES_UINT16:          return "UA_UInt16";
        case UA_TYPES_INT32:           return "UA_Int32";
        case UA_TYPES_UINT32:          return "UA_UInt32";
        case UA_TYPES_INT64:           return "UA_Int64";
        case UA_TYPES_UINT64:          return "UA_UInt64";
        case UA_TYPES_FLOAT:           return "UA_Float";
        case UA_TYPES_DOUBLE:          return "UA_Double";
        case UA_TYPES_STRING:          return "UA_String";
        case UA_TYPES_DATETIME:        return "UA_DataTime";
        case UA_TYPES_GUID:            return "UA_Guid";
        case UA_TYPES_BYTESTRING:      return "UA_ByteString";
        case UA_TYPES_XMLELEMENT:      return "UA_XmlElement";
        case UA_TYPES_NODEID:          return "UA_NodeId";
        case UA_TYPES_EXPANDEDNODEID:  return "UA_ExpandedNodeId";
        case UA_TYPES_STATUSCODE:      return "UA_StatusCode";
        case UA_TYPES_QUALIFIEDNAME:   return "UA_QualifiedName";
        case UA_TYPES_LOCALIZEDTEXT:   return "UA_LocalizedText";
        case UA_TYPES_EXTENSIONOBJECT: return "UA_ExtensionObject";
        case UA_TYPES_DATAVALUE:       return "UA_DataValue";
        case UA_TYPES_VARIANT:         return "UA_Variant";
        case UA_TYPES_DIAGNOSTICINFO:  return "UA_DiagnosticInfo";
    }
    return "Illegal Value";
}

inline const char *
variantTypeString (const UA_Variant& v) {
    return variantTypeString(v.type);
}

// Template for range check when writing
template<typename TO, typename FROM>
inline bool isWithinRange (const FROM &value) {
    return !(value < std::numeric_limits<TO>::lowest() || value > std::numeric_limits<TO>::max());
}

// Specializations for unsigned to signed to avoid compiler warnings
template<>
inline bool isWithinRange<signed char, unsigned int> (const unsigned int &value) {
    return !(value > static_cast<unsigned int>(std::numeric_limits<signed char>::max()));
}

template<>
inline bool isWithinRange<short, unsigned int> (const unsigned int &value) {
    return !(value > static_cast<unsigned int>(std::numeric_limits<short>::max()));
}

template<>
inline bool isWithinRange<int, unsigned int> (const unsigned int &value) {
    return !(value > static_cast<unsigned int>(std::numeric_limits<int>::max()));
}

template<>
inline bool isWithinRange<int, unsigned long> (const unsigned long &value) {
    return !(value > static_cast<unsigned long>(std::numeric_limits<int>::max()));
}

template<>
inline bool isWithinRange<long, unsigned long> (const unsigned long &value) {
    return !(value > static_cast<unsigned long>(std::numeric_limits<long>::max()));
}

template<>
inline bool isWithinRange<long long, unsigned long> (const unsigned long &value) {
    return !(value > std::numeric_limits<long long>::max());
}

template<>
inline bool isWithinRange<signed char, unsigned long long> (const unsigned long long &value) {
    return !(value > static_cast<unsigned long long>(std::numeric_limits<signed char>::max()));
}

template<>
inline bool isWithinRange<short, unsigned long long> (const unsigned long long &value) {
    return !(value > static_cast<unsigned long long>(std::numeric_limits<short>::max()));
}

template<>
inline bool isWithinRange<int, unsigned long long> (const unsigned long long &value) {
    return !(value > static_cast<unsigned long long>(std::numeric_limits<int>::max()));
}

template<>
inline bool isWithinRange<long long, unsigned long long> (const unsigned long long &value) {
    return !(value > static_cast<unsigned long long>(std::numeric_limits<long long>::max()));
}

// Simple-check specializations for converting signed to unsigned of same or wider type
template<> inline bool isWithinRange<unsigned int, char> (const char &value) { return !(value < 0); }
template<> inline bool isWithinRange<unsigned int, signed char> (const signed char &value) { return !(value < 0); }
template<> inline bool isWithinRange<unsigned int, short> (const short &value) { return !(value < 0); }
template<> inline bool isWithinRange<unsigned int, int> (const int &value) { return !(value < 0); }
template<> inline bool isWithinRange<unsigned long, char> (const char &value) { return !(value < 0); }
template<> inline bool isWithinRange<unsigned long, short> (const short &value) { return !(value < 0); }
template<> inline bool isWithinRange<unsigned long, int> (const int &value) { return !(value < 0); }
template<> inline bool isWithinRange<unsigned long, long> (const long &value) { return !(value < 0); }
template<> inline bool isWithinRange<unsigned long long, char> (const char &value) { return !(value < 0); }
template<> inline bool isWithinRange<unsigned long long, signed char> (const signed char &value) { return !(value < 0); }
template<> inline bool isWithinRange<unsigned long long, short> (const short &value) { return !(value < 0); }
template<> inline bool isWithinRange<unsigned long long, int> (const int &value) { return !(value < 0); }
template<> inline bool isWithinRange<unsigned long long, long> (const long &value) { return !(value < 0); }
template<> inline bool isWithinRange<unsigned long long, long long> (const long long &value) { return !(value < 0); }

// No-check-needed specializations for converting to same or wider type
template<> inline bool isWithinRange<int, int> (const int &) { return true; }
template<> inline bool isWithinRange<long, int> (const int &) { return true; }
template<> inline bool isWithinRange<long long, int> (const int &) { return true; }
template<> inline bool isWithinRange<float, int> (const int &) { return true; }
template<> inline bool isWithinRange<double, int> (const int &) { return true; }

template<> inline bool isWithinRange<unsigned int, unsigned int> (const unsigned int &) { return true; }
template<> inline bool isWithinRange<unsigned long, unsigned int> (const unsigned int &) { return true; }
template<> inline bool isWithinRange<long long, unsigned int> (const unsigned int &) { return true; }
template<> inline bool isWithinRange<unsigned long long, unsigned int> (const unsigned int &) { return true; }
template<> inline bool isWithinRange<float, unsigned int> (const unsigned int &) { return true; }
template<> inline bool isWithinRange<double, unsigned int> (const unsigned int &) { return true; }

template<> inline bool isWithinRange<long, long> (const long &) { return true; }
template<> inline bool isWithinRange<long long, long> (const long &) { return true; }

template<> inline bool isWithinRange<long long, long long> (const long long &) { return true; }
template<> inline bool isWithinRange<float, long long> (const long long &) { return true; }
template<> inline bool isWithinRange<double, long long> (const long long &) { return true; }

template<> inline bool isWithinRange<double, double> (const double &) { return true; }

// long long may or may not be the same size as long
template<>
inline bool isWithinRange<unsigned long, long long> (const long long &value) {
    return sizeof(long long) > sizeof(long) ? !(value < 0 || value > static_cast<long long>(std::numeric_limits<unsigned long>::max())) : !(value < 0);
}

// Helper function to convert C-strings to numeric types

inline bool string_to(const char* s, epicsInt32& value) {
    try {
        value = std::stol(std::string(s), 0, 0);
        return true;
    } catch (...) {
        return false;
    }
}

inline bool string_to(const char* s, epicsInt64& value) {
    try {
        value = std::stoll(std::string(s), 0, 0);
        return true;
    } catch (...) {
        return false;
    }
}

inline bool string_to(const char* s, epicsUInt32& value) {
    try {
        long long v = std::stoll(std::string(s), 0, 0);
        if (!isWithinRange<epicsUInt32>(v)) return false;
        value = static_cast<epicsUInt32>(v);
        return true;
    } catch (...) {
        return false;
    }
}

inline bool string_to(const char* s, epicsFloat64& value) {
    try {
        value = std::stod(std::string(s), 0);
        return true;
    } catch (...) {
        return false;
    }
}

/**
 * @brief The DataElementOpen62541 implementation of a single piece of data.
 *
 * See DevOpcua::DataElement
 */
class DataElementOpen62541 : public DataElement
{
public:
    /**
     * @brief Constructor for DataElement from record connector.
     *
     * Creates the final (leaf) element of the data structure. The record connector
     * holds a shared pointer to its leaf, while the data element has a weak pointer
     * to the record connector.
     *
     * @param name        name of the element (empty for root element)
     * @param pitem       pointer to corresponding ItemOpen62541
     * @param pconnector  pointer to record connector to link to
     */
    DataElementOpen62541(const std::string &name,
                     ItemOpen62541 *pitem,
                     RecordConnector *pconnector);

    /**
     * @brief Constructor for DataElement from child element.
     *
     * Creates an intermediate (node) element of the data structure. The child holds
     * a shared pointer, while the parent has a weak pointer in its list/map of child
     * nodes, to facilitate traversing the structure when data updates come in.
     *
     * @param name   name of the element
     * @param item   pointer to corresponding ItemOpen62541
     * @param child  weak pointer to child
     */
    DataElementOpen62541(const std::string &name,
                     ItemOpen62541 *item,
                     std::weak_ptr<DataElementOpen62541> child);

    /**
     * @brief Construct a linked list of data elements between a record connector and an item.
     *
     * Creates the leaf element first, then identifies the part of the path that already exists
     * on the item and creates the missing list of linked nodes.
     *
     * @param pitem       pointer to corresponding ItemOpen62541
     * @param pconnector  pointer to record connector to link to
     * @param path        path of leaf element inside the structure
     */
    static void addElementToTree(ItemOpen62541 *item,
                                 RecordConnector *pconnector,
                                 const std::string &path);

    /**
     * @brief Print configuration and status. See DevOpcua::DataElement::show
     */
    void show(const int level, const unsigned int indent) const override;

    /**
     * @brief Push an incoming data value into the DataElement.
     *
     * Called from the OPC UA client worker thread when new data is
     * received from the OPC UA session.
     *
     * @param value  new value for this data element
     * @param reason  reason for this value update
     */
    void setIncomingData(const UA_Variant &value, ProcessReason reason);

    /**
     * @brief Push an incoming event into the DataElement.
     *
     * Called from the OPC UA client worker thread when an out-of-band
     * event was received (connection loss).
     *
     * @param reason  reason for this value update
     */
    void setIncomingEvent(ProcessReason reason);

    /**
     * @brief Get the outgoing data value from the DataElement.
     *
     * Called from the OPC UA client worker thread when data is being
     * assembled in OPC UA session for sending.
     *
     * @return  reference to outgoing data
     */
    const UA_Variant &getOutgoingData();

    /**
     * @brief Read incoming data as a scalar epicsInt32.
     *
     * See the DataElement API method it overrides
     * DevOpcua::DataElement::readScalar(epicsInt32*,dbCommon*,ProcessReason*,epicsUInt32*,char*,const epicsUInt32)
     */
    virtual long int readScalar(epicsInt32 *value,
                                dbCommon *prec,
                                ProcessReason *nextReason = nullptr,
                                epicsUInt32 *statusCode = nullptr,
                                char *statusText = nullptr,
                                const epicsUInt32 statusTextLen = MAX_STRING_SIZE+1) override;

    /**
     * @brief Read incoming data as a scalar epicsInt64.
     *
     * See the DataElement API method it overrides
     * DevOpcua::DataElement::readScalar(epicsInt64*,dbCommon*,ProcessReason*,epicsUInt32*,char*,const epicsUInt32)
     */
    virtual long int readScalar(epicsInt64 *value,
                                dbCommon *prec,
                                ProcessReason *nextReason = nullptr,
                                epicsUInt32 *statusCode = nullptr,
                                char *statusText = nullptr,
                                const epicsUInt32 statusTextLen = MAX_STRING_SIZE+1) override;

    /**
     * @brief Read incoming data as a scalar epicsUInt32.
     *
     * See the DataElement API method it overrides
     * DevOpcua::DataElement::readScalar(epicsUInt32*,dbCommon*,ProcessReason*,epicsUInt32*,char*,const epicsUInt32)
     */
    virtual long int readScalar(epicsUInt32 *value,
                                dbCommon *prec,
                                ProcessReason *nextReason = nullptr,
                                epicsUInt32 *statusCode = nullptr,
                                char *statusText = nullptr,
                                const epicsUInt32 statusTextLen = MAX_STRING_SIZE+1) override;

    /**
     * @brief Read incoming data as a scalar epicsFloat64.
     *
     * See the DataElement API method it overrides
     * DevOpcua::DataElement::readScalar(epicsFloat64*,dbCommon*,ProcessReason*,epicsUInt32*,char*,const epicsUInt32)
     */
    virtual long int readScalar(epicsFloat64 *value,
                                dbCommon *prec,
                                ProcessReason *nextReason = nullptr,
                                epicsUInt32 *statusCode = nullptr,
                                char *statusText = nullptr,
                                const epicsUInt32 statusTextLen = MAX_STRING_SIZE+1) override;

    /**
     * @brief Read incoming data as classic C string (char[]).
     *
     * See the DataElement API method it overrides
     * DevOpcua::DataElement::readScalar(char*,const size_t,dbCommon*,ProcessReason*,epicsUInt32*,char*,const epicsUInt32)
     */

    virtual long int readScalar(char *value, const size_t num,
                                dbCommon *prec,
                                ProcessReason *nextReason = nullptr,
                                epicsUInt32 *statusCode = nullptr,
                                char *statusText = nullptr,
                                const epicsUInt32 statusTextLen = MAX_STRING_SIZE+1) override;

    /**
     * @brief Read incoming data as array of epicsInt8.
     *
     * See the DataElement API method it overrides
     * DevOpcua::DataElement::readArray(epicsInt8*,const epicsUInt32,epicsUInt32*,dbCommon*,ProcessReason*,epicsUInt32*,char*,const epicsUInt32)
     */
    virtual long int readArray(epicsInt8 *value, const epicsUInt32 num,
                               epicsUInt32 *numRead,
                               dbCommon *prec,
                               ProcessReason *nextReason = nullptr,
                               epicsUInt32 *statusCode = nullptr,
                               char *statusText = nullptr,
                               const epicsUInt32 statusTextLen = MAX_STRING_SIZE+1) override;

    /**
     * @brief Read incoming data as array of epicsUInt8.
     *
     * See the DataElement API method it overrides
     * DevOpcua::DataElement::readArray(epicsUInt8*,const epicsUInt32,epicsUInt32*,dbCommon*,ProcessReason*,epicsUInt32*,char*,const epicsUInt32)
     */
    virtual long int readArray(epicsUInt8 *value, const epicsUInt32 num,
                               epicsUInt32 *numRead,
                               dbCommon *prec,
                               ProcessReason *nextReason = nullptr,
                               epicsUInt32 *statusCode = nullptr,
                               char *statusText = nullptr,
                               const epicsUInt32 statusTextLen = MAX_STRING_SIZE+1) override;

    /**
     * @brief Read incoming data as array of epicsInt16.
     *
     * See the DataElement API method it overrides
     * DevOpcua::DataElement::readArray(epicsInt16*,const epicsUInt32,epicsUInt32*,dbCommon*,ProcessReason*,epicsUInt32*,char*,const epicsUInt32)
     */
    virtual long int readArray(epicsInt16 *value, const epicsUInt32 num,
                               epicsUInt32 *numRead,
                               dbCommon *prec,
                               ProcessReason *nextReason = nullptr,
                               epicsUInt32 *statusCode = nullptr,
                               char *statusText = nullptr,
                               const epicsUInt32 statusTextLen = MAX_STRING_SIZE+1) override;

    /**
     * @brief Read incoming data as array of epicsUInt16.
     *
     * See the DataElement API method it overrides
     * DevOpcua::DataElement::readArray(epicsUInt16*,const epicsUInt32,epicsUInt32*,dbCommon*,ProcessReason*,epicsUInt32*,char*,const epicsUInt32)
     */
    virtual long int readArray(epicsUInt16 *value, const epicsUInt32 num,
                               epicsUInt32 *numRead,
                               dbCommon *prec,
                               ProcessReason *nextReason = nullptr,
                               epicsUInt32 *statusCode = nullptr,
                               char *statusText = nullptr,
                               const epicsUInt32 statusTextLen = MAX_STRING_SIZE+1) override;

    /**
     * @brief Read incoming data as array of epicsInt32.
     *
     * See the DataElement API method it overrides
     * DevOpcua::DataElement::readArray(epicsInt32*,const epicsUInt32,epicsUInt32*,dbCommon*,ProcessReason*,epicsUInt32*,char*,const epicsUInt32)
     */
    virtual long int readArray(epicsInt32 *value, const epicsUInt32 num,
                               epicsUInt32 *numRead,
                               dbCommon *prec,
                               ProcessReason *nextReason = nullptr,
                               epicsUInt32 *statusCode = nullptr,
                               char *statusText = nullptr,
                               const epicsUInt32 statusTextLen = MAX_STRING_SIZE+1) override;

    /**
     * @brief Read incoming data as array of epicsUInt32.
     *
     * See the DataElement API method it overrides
     * DevOpcua::DataElement::readArray(epicsUInt32*,const epicsUInt32,epicsUInt32*,dbCommon*,ProcessReason*,epicsUInt32*,char*,const epicsUInt32)
     */
    virtual long int readArray(epicsUInt32 *value, const epicsUInt32 num,
                               epicsUInt32 *numRead,
                               dbCommon *prec,
                               ProcessReason *nextReason = nullptr,
                               epicsUInt32 *statusCode = nullptr,
                               char *statusText = nullptr,
                               const epicsUInt32 statusTextLen = MAX_STRING_SIZE+1) override;

    /**
     * @brief Read incoming data as array of epicsInt64.
     *
     * See the DataElement API method it overrides
     * DevOpcua::DataElement::readArray(epicsInt64*,const epicsUInt32,epicsUInt32*,dbCommon*,ProcessReason*,epicsUInt32*,char*,const epicsUInt32)
     */
    virtual long int readArray(epicsInt64 *value, const epicsUInt32 num,
                               epicsUInt32 *numRead,
                               dbCommon *prec,
                               ProcessReason *nextReason = nullptr,
                               epicsUInt32 *statusCode = nullptr,
                               char *statusText = nullptr,
                               const epicsUInt32 statusTextLen = MAX_STRING_SIZE+1) override;

    /**
     * @brief Read incoming data as array of epicsUInt64.
     *
     * See the DataElement API method it overrides
     * DevOpcua::DataElement::readArray(epicsUInt64*,const epicsUInt32,epicsUInt32*,dbCommon*,ProcessReason*,epicsUInt32*,char*,const epicsUInt32)
     */
    virtual long int readArray(epicsUInt64 *value, const epicsUInt32 num,
                               epicsUInt32 *numRead,
                               dbCommon *prec,
                               ProcessReason *nextReason = nullptr,
                               epicsUInt32 *statusCode = nullptr,
                               char *statusText = nullptr,
                               const epicsUInt32 statusTextLen = MAX_STRING_SIZE+1) override;

    /**
     * @brief Read incoming data as array of epicsFloat32.
     *
     * See the DataElement API method it overrides
     * DevOpcua::DataElement::readArray(epicsFloat32*,const epicsUInt32,epicsUInt32*,dbCommon*,ProcessReason*,epicsUInt32*,char*,const epicsUInt32)
     */
    virtual long int readArray(epicsFloat32 *value, const epicsUInt32 num,
                               epicsUInt32 *numRead,
                               dbCommon *prec,
                               ProcessReason *nextReason = nullptr,
                               epicsUInt32 *statusCode = nullptr,
                               char *statusText = nullptr,
                               const epicsUInt32 statusTextLen = MAX_STRING_SIZE+1) override;

    /**
     * @brief Read incoming data as array of epicsFloat64.
     *
     * See the DataElement API method it overrides
     * DevOpcua::DataElement::readArray(epicsFloat64*,const epicsUInt32,epicsUInt32*,dbCommon*,ProcessReason*,epicsUInt32*,char*,const epicsUInt32)
     */
    virtual long int readArray(epicsFloat64 *value, const epicsUInt32 num,
                               epicsUInt32 *numRead,
                               dbCommon *prec,
                               ProcessReason *nextReason = nullptr,
                               epicsUInt32 *statusCode = nullptr,
                               char *statusText = nullptr,
                               const epicsUInt32 statusTextLen = MAX_STRING_SIZE+1) override;

    /**
     * @brief Read incoming data as array of EPICS String (char[40]).
     *
     * See the DataElement API method it overrides
     * DevOpcua::DataElement::readArray(char*,const epicsUInt32,const epicsUInt32,epicsUInt32*,dbCommon*,ProcessReason*,epicsUInt32*,char*,const epicsUInt32)
     */
    virtual long int readArray(char *value, const epicsUInt32 len,
                               const epicsUInt32 num,
                               epicsUInt32 *numRead,
                               dbCommon *prec,
                               ProcessReason *nextReason = nullptr,
                               epicsUInt32 *statusCode = nullptr,
                               char *statusText = nullptr,
                               const epicsUInt32 statusTextLen = MAX_STRING_SIZE+1) override;

    /**
     * @brief Write outgoing scalar epicsInt32 data.
     *
     * See the DataElement API method it overrides
     * DevOpcua::DataElement::writeScalar(const epicsInt32&,dbCommon*)
     */
    virtual long int writeScalar(const epicsInt32 &value,
                                 dbCommon *prec) override;

    /**
     * @brief Write outgoing scalar epicsInt64 data.
     *
     * See the DataElement API method it overrides
     * DevOpcua::DataElement::writeScalar(const epicsInt64&,dbCommon*)
     */
    virtual long int writeScalar(const epicsInt64 &value,
                                 dbCommon *prec) override;

    /**
     * @brief Write outgoing scalar epicsUInt32 data.
     *
     * See the DataElement API method it overrides
     * DevOpcua::DataElement::writeScalar(const epicsUInt32&,dbCommon*)
     */
    virtual long int writeScalar(const epicsUInt32 &value,
                                 dbCommon *prec) override;

    /**
     * @brief Write outgoing scalar epicsFloat64 data.
     *
     * See the DataElement API method it overrides
     * DevOpcua::DataElement::writeScalar(const epicsFloat64&,dbCommon*)
     */
    virtual long int writeScalar(const epicsFloat64 &value,
                                 dbCommon *prec) override;

    /**
     * @brief Write outgoing classic C string (char[]) data.
     *
     * See the DataElement API method it overrides
     * DevOpcua::DataElement::writeScalar(const char*,const epicsUInt32,dbCommon*)
     */
    virtual long int writeScalar(const char *value,
                                 const epicsUInt32 num,
                                 dbCommon *prec) override;

    /**
     * @brief Write outgoing array of epicsInt8 data.
     *
     * See the DataElement API method it overrides
     * DevOpcua::DataElement::writeArray(const epicsInt8*,const epicsUInt32,dbCommon*)
     */
    virtual long int writeArray(const epicsInt8 *value,
                                const epicsUInt32 num,
                                dbCommon *prec) override;

    /**
     * @brief Write outgoing array of epicsUInt8 data.
     *
     * See the DataElement API method it overrides
     * DevOpcua::DataElement::writeArray(const epicsUInt8*,const epicsUInt32,dbCommon*)
     */
    virtual long int writeArray(const epicsUInt8 *value,
                                const epicsUInt32 num,
                                dbCommon *prec) override;

    /**
     * @brief Write outgoing array of epicsInt16 data.
     *
     * See the DataElement API method it overrides
     * DevOpcua::DataElement::writeArray(const epicsInt16*,const epicsUInt32,dbCommon*)
     */
    virtual long int writeArray(const epicsInt16 *value,
                                const epicsUInt32 num,
                                dbCommon *prec) override;

    /**
     * @brief Write outgoing array of epicsUInt16 data.
     *
     * See the DataElement API method it overrides
     * DevOpcua::DataElement::writeArray(const epicsUInt16*,const epicsUInt32,dbCommon*)
     */
    virtual long int writeArray(const epicsUInt16 *value,
                                const epicsUInt32 num,
                                dbCommon *prec) override;

    /**
     * @brief Write outgoing array of epicsInt32 data.
     *
     * See the DataElement API method it overrides
     * DevOpcua::DataElement::writeArray(const epicsInt32*,const epicsUInt32,dbCommon*)
     */
    virtual long int writeArray(const epicsInt32 *value,
                                const epicsUInt32 num,
                                dbCommon *prec) override;

    /**
     * @brief Write outgoing array of epicsUInt32 data.
     *
     * See the DataElement API method it overrides
     * DevOpcua::DataElement::writeArray(const epicsUInt32*,const epicsUInt32,dbCommon*)
     */
    virtual long int writeArray(const epicsUInt32 *value,
                                const epicsUInt32 num,
                                dbCommon *prec) override;

    /**
     * @brief Write outgoing array of epicsInt64 data.
     *
     * See the DataElement API method it overrides
     * DevOpcua::DataElement::writeArray(const epicsInt64*,const epicsUInt32,dbCommon*)
     */
    virtual long int writeArray(const epicsInt64 *value,
                                const epicsUInt32 num,
                                dbCommon *prec) override;

    /**
     * @brief Write outgoing array of epicsUInt64 data.
     *
     * See the DataElement API method it overrides
     * DevOpcua::DataElement::writeArray(const epicsUInt64*,const epicsUInt32,dbCommon*)
     */
    virtual long int writeArray(const epicsUInt64 *value,
                                const epicsUInt32 num,
                                dbCommon *prec) override;

    /**
     * @brief Write outgoing array of epicsFloat32 data.
     *
     * See the DataElement API method it overrides
     * DevOpcua::DataElement::writeArray(const epicsFloat32*,const epicsUInt32,dbCommon*)
     */
    virtual long int writeArray(const epicsFloat32 *value,
                                const epicsUInt32 num,
                                dbCommon *prec) override;

    /**
     * @brief Write outgoing array of epicsFloat64 data.
     *
     * See the DataElement API method it overrides
     * DevOpcua::DataElement::writeArray(const epicsFloat64*,const epicsUInt32,dbCommon*)
     */
    virtual long int writeArray(const epicsFloat64 *value,
                                const epicsUInt32 num,
                                dbCommon *prec) override;

    /**
     * @brief Write outgoing array of EPICS String (char[MAX_STRING_SIZE]) data.
     *
     * See the DataElement API method it overrides
     * DevOpcua::DataElement::writeArray(const char*,const epicsUInt32,dbCommon*)
     */
    virtual long int writeArray(const char *value, const epicsUInt32 len,
                                const epicsUInt32 num,
                                dbCommon *prec) override;

    /**
     * @brief Clear (discard) the current outgoing data.
     *
     * Called by the low level connection (OPC UA session)
     * after it is done accessing the data in the context of sending.
     *
     * In case an implementation uses a queue, this should remove the
     * oldest element from the queue, allowing access to the next element
     * with the next send.
     */
    virtual void clearOutgoingData() { UA_Variant_clear(&outgoingData); }

    /**
     * @brief Create processing requests for record(s) attached to this element.
     * See DevOpcua::DataElement::requestRecordProcessing
     */
    virtual void requestRecordProcessing(const ProcessReason reason) const override;

    /**
     * @brief Get debug level from record (via RecordConnector).
     * @return debug level
     */
    int debug() const { return (isLeaf() ? pconnector->debug() : pitem->debug()); }

private:
    void dbgWriteScalar () const;
    void dbgReadScalar(const UpdateOpen62541 *upd,
                       const std::string &targetTypeName,
                       const size_t targetSize = 0) const;
    void dbgReadArray(const UpdateOpen62541 *upd,
                      const epicsUInt32 targetSize,
                      const std::string &targetTypeName) const;
    void checkWriteArray(const UA_DataType *expectedType, const std::string &targetTypeName) const;
    void dbgWriteArray(const epicsUInt32 targetSize, const std::string &targetTypeName) const;
/*
    bool updateDataInGenericValue(UaGenericStructureValue &value,
                                  const int index,
                                  std::shared_ptr<DataElementOpen62541> pelem);
*/
    // Structure always returns true to ensure full traversal
    bool isDirty() const { return isdirty || !isleaf; }

    // Get the time stamp from the incoming object
    const epicsTime &getIncomingTimeStamp() const {
        ProcessReason reason = pitem->getReason();
        if ((reason == ProcessReason::incomingData || reason == ProcessReason::readComplete)
                && isLeaf())
            if (pconnector->plinkinfo->useServerTimestamp)
                return pitem->tsServer;
            else
                return pitem->tsSource;
        else
            return pitem->tsClient;
    }

    // Get the read status from the incoming object
    UA_StatusCode getIncomingReadStatus() const { return pitem->getLastStatus(); }

    // Read scalar value as templated function on EPICS type and OPC UA type
    // value == nullptr is allowed and leads to the value being dropped (ignored),
    // including the extended status
    template<typename ET>
    long
    readScalar (ET *value,
                dbCommon *prec,
                ProcessReason *nextReason,
                epicsUInt32 *statusCode,
                char *statusText,
                const epicsUInt32 statusTextLen)
    {
        long ret = 0;


        if (incomingQueue.empty()) {
            errlogPrintf("%s : incoming data queue empty\n", prec->name);
            return 1;
        }

        ProcessReason nReason;
        std::shared_ptr<UpdateOpen62541> upd = incomingQueue.popUpdate(&nReason);
        dbgReadScalar(upd.get(), epicsTypeString(*value));

        switch (upd->getType()) {
        case ProcessReason::readFailure:
            (void) recGblSetSevr(prec, READ_ALARM, INVALID_ALARM);
            ret = 1;
            break;
        case ProcessReason::connectionLoss:
            (void) recGblSetSevr(prec, COMM_ALARM, INVALID_ALARM);
            ret = 1;
            break;
        case ProcessReason::incomingData:
        case ProcessReason::readComplete:
        {
            if (value) {
                UA_StatusCode stat = upd->getStatus();
                if (UA_STATUS_IS_BAD(stat)) {
                    // No valid OPC UA value
                    (void) recGblSetSevr(prec, READ_ALARM, INVALID_ALARM);
                    ret = 1;
                } else {
                    // Valid OPC UA value, so try to convert
                    UA_Variant &data = upd->getData();
                    switch(data.type->typeKind) {
                        case UA_TYPES_BOOLEAN:
                            *value = *static_cast<UA_Boolean*>(data.data) != 0;
                            break;
                        case UA_TYPES_BYTE:
                            if (isWithinRange<ET, UA_Byte>(*static_cast<UA_Byte*>(data.data)))
                                *value = *static_cast<UA_Byte*>(data.data);
                            else
                                ret = 1;
                            break;
                        case UA_TYPES_SBYTE:
                            if (isWithinRange<ET, UA_SByte>(*static_cast<UA_SByte*>(data.data)))
                                *value = *static_cast<UA_SByte*>(data.data);
                            else
                                ret = 1;
                            break;
                        case UA_TYPES_INT16:
                            if (isWithinRange<ET, UA_Int16>(*static_cast<UA_Int16*>(data.data)))
                                *value = static_cast<ET>(*static_cast<UA_Int16*>(data.data));
                            else
                                ret = 1;
                            break;
                        case UA_TYPES_UINT16:
                            if (isWithinRange<ET, UA_UInt16>(*static_cast<UA_UInt16*>(data.data)))
                                *value = static_cast<ET>(*static_cast<UA_UInt16*>(data.data));
                            else
                                ret = 1;
                            break;
                        case UA_TYPES_INT32:
                            if (isWithinRange<ET, UA_Int32>(*static_cast<UA_Int32*>(data.data)))
                                *value = static_cast<ET>(*static_cast<UA_Int32*>(data.data));
                            else
                                ret = 1;
                            break;
                        case UA_TYPES_UINT32:
                            if (isWithinRange<ET, UA_UInt32>(*static_cast<UA_UInt32*>(data.data)))
                                *value = static_cast<ET>(*static_cast<UA_UInt32*>(data.data));
                            else
                                ret = 1;
                            break;
                        case UA_TYPES_INT64:
                            if (isWithinRange<ET, UA_Int64>(*static_cast<UA_Int64*>(data.data)))
<<<<<<< HEAD
                                *value = *static_cast<ET*>(data.data);
=======
                                *value = static_cast<ET>(*static_cast<UA_Int64*>(data.data));
>>>>>>> 6a893033
                            else
                                ret = 1;
                            break;
                        case UA_TYPES_UINT64:
                            if (isWithinRange<ET, UA_UInt64>(*static_cast<UA_UInt64*>(data.data)))
<<<<<<< HEAD
                                *value = *static_cast<ET*>(data.data);
=======
                                *value = static_cast<ET>(*static_cast<UA_UInt64*>(data.data));
>>>>>>> 6a893033
                            else
                                ret = 1;
                            break;
                        case UA_TYPES_FLOAT:
                            if (isWithinRange<ET, UA_Float>(*static_cast<UA_Float*>(data.data)))
<<<<<<< HEAD
                                *value = *static_cast<ET*>(data.data);
=======
                                *value = static_cast<ET>(*static_cast<UA_Float*>(data.data));
>>>>>>> 6a893033
                            else
                                ret = 1;
                            break;
                        case UA_TYPES_DOUBLE:
                            if (isWithinRange<ET, UA_Double>(*static_cast<UA_Double*>(data.data)))
<<<<<<< HEAD
                                *value = *static_cast<ET*>(data.data);
=======
                                *value = static_cast<ET>(*static_cast<UA_Double*>(data.data));
>>>>>>> 6a893033
                            else
                                ret = 1;
                            break;
                        case UA_TYPES_STRING:
                            if (!string_to(reinterpret_cast<char*>(static_cast<UA_String*>(data.data)->data), *value))
                                ret = 1;
                            break;
                    }
                    if (ret == 1) {
                        UA_String datastring;
                        UA_print(&data, data.type, &datastring);
                        errlogPrintf("%s : incoming data (%s) out-of-bounds\n",
                                     prec->name,
                                     datastring.data);
                        UA_String_clear(&datastring);
                        (void) recGblSetSevr(prec, READ_ALARM, INVALID_ALARM);
                    } else {
                        if (UA_STATUS_IS_UNCERTAIN(stat)) {
                            (void) recGblSetSevr(prec, READ_ALARM, MINOR_ALARM);
                        }
                        prec->udf = false;
                    }
                }
                if (statusCode) *statusCode = stat;
                if (statusText) {
                    strncpy(statusText, UA_StatusCode_name(stat), statusTextLen);
                    statusText[statusTextLen-1] = '\0';
                }
            }
            break;
        }
        default:
            break;
        }

        prec->time = upd->getTimeStamp();
        if (nextReason) *nextReason = nReason;
        return ret;
    }

    // Read array value as templated function on EPICS type and OPC UA type
    // (latter *must match* OPC UA type enum argument)
    // CAVEAT: changes must also be reflected in specializations (in DataElementOpen62541.cpp)
    template<typename ET>
    long
    readArray (ET *value, const epicsUInt32 num,
               epicsUInt32 *numRead,
               const UA_DataType *expectedType,
               dbCommon *prec,
               ProcessReason *nextReason,
               epicsUInt32 *statusCode,
               char *statusText,
               const epicsUInt32 statusTextLen = MAX_STRING_SIZE+1)
    {
        long ret = 0;
        epicsUInt32 elemsWritten = 0;

        if (incomingQueue.empty()) {
            errlogPrintf("%s : incoming data queue empty\n", prec->name);
            *numRead = 0;
            return 1;
        }

        ProcessReason nReason;
        std::shared_ptr<UpdateOpen62541> upd = incomingQueue.popUpdate(&nReason);
        dbgReadArray(upd.get(), num, epicsTypeString(*value));

        switch (upd->getType()) {
        case ProcessReason::readFailure:
            (void) recGblSetSevr(prec, READ_ALARM, INVALID_ALARM);
            ret = 1;
            break;
        case ProcessReason::connectionLoss:
            (void) recGblSetSevr(prec, COMM_ALARM, INVALID_ALARM);
            ret = 1;
            break;
        case ProcessReason::incomingData:
        case ProcessReason::readComplete:
        {
            if (num && value) {
                UA_StatusCode stat = upd->getStatus();
                if (UA_STATUS_IS_BAD(stat)) {
                    // No valid OPC UA value
                    (void) recGblSetSevr(prec, READ_ALARM, INVALID_ALARM);
                    ret = 1;
                } else  {
                    // Valid OPC UA value, so try to convert
                    UA_Variant &data = upd->getData();
                    if (UA_Variant_isScalar(&data)) {
                        errlogPrintf("%s : incoming data is not an array\n", prec->name);
                        (void) recGblSetSevr(prec, READ_ALARM, INVALID_ALARM);
                        ret = 1;
                    } else if (data.type != expectedType) {
                        errlogPrintf("%s : incoming data type (%s) does not match EPICS array type (%s)\n",
                                     prec->name, variantTypeString(data), epicsTypeString(*value));
                        (void) recGblSetSevr(prec, READ_ALARM, INVALID_ALARM);
                        ret = 1;
                    } else {
                        if (UA_STATUS_IS_UNCERTAIN(stat)) {
                            (void) recGblSetSevr(prec, READ_ALARM, MINOR_ALARM);
                        }
                        elemsWritten = num < static_cast<epicsUInt32>(data.arrayLength) ? num : static_cast<epicsUInt32>(data.arrayLength);
                        memcpy(value, data.data, sizeof(ET) * elemsWritten);
                        prec->udf = false;
                    }
                }
                if (statusCode) *statusCode = stat;
                if (statusText) {
                    strncpy(statusText, UA_StatusCode_name(stat), statusTextLen);
                    statusText[statusTextLen-1] = '\0';
                }
            }
            break;
        }
        default:
            break;
        }

        prec->time = upd->getTimeStamp();
        if (nextReason) *nextReason = nReason;
        if (num && value)
            *numRead = elemsWritten;
        return ret;
    }

    // Read array value for EPICS String / UA_String
    long
    readArray (char **value, const epicsUInt32 len,
               const epicsUInt32 num,
               epicsUInt32 *numRead,
               const UA_DataType *expectedType,
               dbCommon *prec,
               ProcessReason *nextReason,
               epicsUInt32 *statusCode,
               char *statusText,
               const epicsUInt32 statusTextLen);

    // Write scalar value as templated function on EPICS type
    template<typename ET>
    long
    writeScalar (const ET &value,
                 dbCommon *prec)
    {
        long ret = 0;
        UA_StatusCode status = UA_STATUSCODE_BADUNEXPECTEDERROR;

        switch (incomingData.type->typeKind) {
        case UA_TYPES_BOOLEAN:
        { // Scope of Guard G
            Guard G(outgoingLock);
            isdirty = true;
            UA_Boolean val = (value != 0);
            status = UA_Variant_setScalarCopy(&outgoingData, &val, &UA_TYPES[UA_TYPES_BOOLEAN]);
            break;
        }
        case UA_TYPES_BYTE:
            if (isWithinRange<UA_Byte>(value)) {
                Guard G(outgoingLock);
                isdirty = true;
                UA_Byte val = static_cast<UA_Byte>(value);
                status = UA_Variant_setScalarCopy(&outgoingData, &val, &UA_TYPES[UA_TYPES_BYTE]);
            } else {
                (void) recGblSetSevr(prec, WRITE_ALARM, INVALID_ALARM);
                ret = 1;
            }
            break;
        case UA_TYPES_SBYTE:
            if (isWithinRange<UA_SByte>(value)) {
                Guard G(outgoingLock);
                isdirty = true;
                UA_SByte val = static_cast<UA_Byte>(value);
                status = UA_Variant_setScalarCopy(&outgoingData, &val, &UA_TYPES[UA_TYPES_SBYTE]);
            } else {
                (void) recGblSetSevr(prec, WRITE_ALARM, INVALID_ALARM);
                ret = 1;
            }
            break;
        case UA_TYPES_UINT16:
            if (isWithinRange<UA_UInt16>(value)) {
                Guard G(outgoingLock);
                isdirty = true;
                UA_UInt16 val = static_cast<UA_UInt16>(value);
                status = UA_Variant_setScalarCopy(&outgoingData, &val, &UA_TYPES[UA_TYPES_UINT16]);
            } else {
                (void) recGblSetSevr(prec, WRITE_ALARM, INVALID_ALARM);
                ret = 1;
            }
            break;
        case UA_TYPES_INT16:
            if (isWithinRange<UA_Int16>(value)) {
                Guard G(outgoingLock);
                isdirty = true;
                UA_Int16 val = static_cast<UA_Int16>(value);
                status = UA_Variant_setScalarCopy(&outgoingData, &val, &UA_TYPES[UA_TYPES_INT16]);
            } else {
                (void) recGblSetSevr(prec, WRITE_ALARM, INVALID_ALARM);
                ret = 1;
            }
            break;
        case UA_TYPES_UINT32:
            if (isWithinRange<UA_UInt32>(value)) {
                Guard G(outgoingLock);
                isdirty = true;
                UA_UInt32 val = static_cast<UA_UInt32>(value);
                status = UA_Variant_setScalarCopy(&outgoingData, &val, &UA_TYPES[UA_TYPES_UINT16]);
            } else {
                (void) recGblSetSevr(prec, WRITE_ALARM, INVALID_ALARM);
                ret = 1;
            }
            break;
        case UA_TYPES_INT32:
            if (isWithinRange<UA_Int32>(value)) {
                Guard G(outgoingLock);
                isdirty = true;
                UA_Int32 val = static_cast<UA_Int32>(value);
                status = UA_Variant_setScalarCopy(&outgoingData, &val, &UA_TYPES[UA_TYPES_INT16]);
            } else {
                (void) recGblSetSevr(prec, WRITE_ALARM, INVALID_ALARM);
                ret = 1;
            }
            break;
        case UA_TYPES_UINT64:
            if (isWithinRange<UA_UInt64>(value)) {
                Guard G(outgoingLock);
                isdirty = true;
                UA_UInt64 val = static_cast<UA_UInt64>(value);
                status = UA_Variant_setScalarCopy(&outgoingData, &val, &UA_TYPES[UA_TYPES_UINT64]);
            } else {
                (void) recGblSetSevr(prec, WRITE_ALARM, INVALID_ALARM);
                ret = 1;
            }
            break;
        case UA_TYPES_INT64:
            if (isWithinRange<UA_Int64>(value)) {
                Guard G(outgoingLock);
                isdirty = true;
                UA_Int64 val = static_cast<UA_Int64>(value);
                status = UA_Variant_setScalarCopy(&outgoingData, &val, &UA_TYPES[UA_TYPES_INT64]);
            } else {
                (void) recGblSetSevr(prec, WRITE_ALARM, INVALID_ALARM);
                ret = 1;
            }
            break;
        case UA_TYPES_FLOAT:
            if (isWithinRange<UA_Float>(value)) {
                Guard G(outgoingLock);
                isdirty = true;
                UA_Float val = static_cast<UA_Float>(value);
                status = UA_Variant_setScalarCopy(&outgoingData, &val, &UA_TYPES[UA_TYPES_FLOAT]);
            } else {
                (void) recGblSetSevr(prec, WRITE_ALARM, INVALID_ALARM);
                ret = 1;
            }
            break;
        case UA_TYPES_DOUBLE:
            if (isWithinRange<UA_Double>(value)) {
                Guard G(outgoingLock);
                isdirty = true;
                UA_Double val = static_cast<UA_Double>(value);
                status = UA_Variant_setScalarCopy(&outgoingData, &val, &UA_TYPES[UA_TYPES_DOUBLE]);
            } else {
                (void) recGblSetSevr(prec, WRITE_ALARM, INVALID_ALARM);
                ret = 1;
            }
            break;
        case UA_TYPES_STRING:
        {
            std::string strval = std::to_string(value);
            UA_String val;
            val.length = strval.length();
            val.data = const_cast<UA_Byte*>(reinterpret_cast<const UA_Byte*>(strval.c_str()));
            { // Scope of Guard G
                Guard G(outgoingLock);
                isdirty = true;
                status = UA_Variant_setScalarCopy(&outgoingData, &val, &UA_TYPES[UA_TYPES_STRING]);
            }
            break;
        }
        default:
            errlogPrintf("%s : unsupported conversion for outgoing data\n",
                         prec->name);
            (void) recGblSetSevr(prec, WRITE_ALARM, INVALID_ALARM);
        }
        if (ret == 0 && UA_STATUS_IS_BAD(status)) {
            errlogPrintf("%s : scalar copy failed: %s\n",
                         prec->name, UA_StatusCode_name(status));
            (void) recGblSetSevr(prec, WRITE_ALARM, INVALID_ALARM);
            ret = 1;
        }
        dbgWriteScalar();
        return ret;
    }

    // Write array value for EPICS String / UA_String
    long
    writeArray (const char **value, const epicsUInt32 len,
                const epicsUInt32 num,
                const UA_DataType *targetType,
                dbCommon *prec);

    // Write array value as templated function on EPICS type, OPC UA container and simple (element) types
    // (latter *must match* OPC UA type enum argument)
    // CAVEAT: changes must also be reflected in the specialization (in DataElementOpen62541.cpp)
    template<typename ET>
    long
    writeArray (const ET *value, const epicsUInt32 num,
                const UA_DataType *targetType,
                dbCommon *prec)
    {
        long ret = 0;

        if (UA_Variant_isScalar(&incomingData)) {
            errlogPrintf("%s : OPC UA data type is not an array\n", prec->name);
            (void) recGblSetSevr(prec, WRITE_ALARM, INVALID_ALARM);
            ret = 1;
        } else if (incomingData.type != targetType) {
            errlogPrintf("%s : OPC UA data type (%s) does not match expected type (%s) for EPICS array (%s)\n",
                         prec->name,
                         variantTypeString(incomingData),
                         variantTypeString(targetType),
                         epicsTypeString(*value));
            (void) recGblSetSevr(prec, WRITE_ALARM, INVALID_ALARM);
            ret = 1;
        } else {
            UA_StatusCode status;
            { // Scope of Guard G
                Guard G(outgoingLock);
                isdirty = true;
                status = UA_Variant_setArrayCopy(&outgoingData, value, num, targetType);
            }
            if (UA_STATUS_IS_BAD(status)) {
                errlogPrintf("%s : array copy failed: %s\n",
                             prec->name, UA_StatusCode_name(status));
                (void) recGblSetSevr(prec, WRITE_ALARM, INVALID_ALARM);
                ret = 1;
            } else {
                dbgWriteArray(num, epicsTypeString(*value));
            }
        }
        return ret;
    }

    ItemOpen62541 *pitem;                                       /**< corresponding item */
    std::vector<std::weak_ptr<DataElementOpen62541>> elements;  /**< children (if node) */
    std::shared_ptr<DataElementOpen62541> parent;               /**< parent */

    std::unordered_map<int, std::weak_ptr<DataElementOpen62541>> elementMap;

    bool mapped;                             /**< child name to index mapping done */
    UpdateQueue<UpdateOpen62541> incomingQueue;  /**< queue of incoming values */
    UA_Variant incomingData;                 /**< cache of latest incoming value */
    epicsMutex outgoingLock;                 /**< data lock for outgoing value */
    UA_Variant outgoingData;                 /**< cache of latest outgoing value */
    bool isdirty;                            /**< outgoing value has been (or needs to be) updated */
};

} // namespace DevOpcua

#endif // DEVOPCUA_DATAELEMENTOPEN62541_H<|MERGE_RESOLUTION|>--- conflicted
+++ resolved
@@ -840,41 +840,25 @@
                             break;
                         case UA_TYPES_INT64:
                             if (isWithinRange<ET, UA_Int64>(*static_cast<UA_Int64*>(data.data)))
-<<<<<<< HEAD
-                                *value = *static_cast<ET*>(data.data);
-=======
                                 *value = static_cast<ET>(*static_cast<UA_Int64*>(data.data));
->>>>>>> 6a893033
                             else
                                 ret = 1;
                             break;
                         case UA_TYPES_UINT64:
                             if (isWithinRange<ET, UA_UInt64>(*static_cast<UA_UInt64*>(data.data)))
-<<<<<<< HEAD
-                                *value = *static_cast<ET*>(data.data);
-=======
                                 *value = static_cast<ET>(*static_cast<UA_UInt64*>(data.data));
->>>>>>> 6a893033
                             else
                                 ret = 1;
                             break;
                         case UA_TYPES_FLOAT:
                             if (isWithinRange<ET, UA_Float>(*static_cast<UA_Float*>(data.data)))
-<<<<<<< HEAD
-                                *value = *static_cast<ET*>(data.data);
-=======
                                 *value = static_cast<ET>(*static_cast<UA_Float*>(data.data));
->>>>>>> 6a893033
                             else
                                 ret = 1;
                             break;
                         case UA_TYPES_DOUBLE:
                             if (isWithinRange<ET, UA_Double>(*static_cast<UA_Double*>(data.data)))
-<<<<<<< HEAD
-                                *value = *static_cast<ET*>(data.data);
-=======
                                 *value = static_cast<ET>(*static_cast<UA_Double*>(data.data));
->>>>>>> 6a893033
                             else
                                 ret = 1;
                             break;
@@ -976,7 +960,7 @@
                         if (UA_STATUS_IS_UNCERTAIN(stat)) {
                             (void) recGblSetSevr(prec, READ_ALARM, MINOR_ALARM);
                         }
-                        elemsWritten = num < static_cast<epicsUInt32>(data.arrayLength) ? num : static_cast<epicsUInt32>(data.arrayLength);
+                        elemsWritten = num < data.arrayLength ? num : data.arrayLength;
                         memcpy(value, data.data, sizeof(ET) * elemsWritten);
                         prec->udf = false;
                     }
